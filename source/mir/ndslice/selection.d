/**
$(SCRIPT inhibitQuickIndex = 1;)

This is a submodule of $(MREF mir, ndslice).

Selectors create new views and iteration patterns over the same data, without copying.

$(H2 Subspace selectors)

Subspace selectors serve to generalize and combine other selectors easily.
For a slice of `Slice!(N, Cursor)` type `slice.pack!K` creates a slice of
slices of `Slice!(N-K, Slice!(K+1, Cursor))` type by packing
the last `K` dimensions of the top dimension pack,
and the type of element of `slice.flattened` is `Slice!(K, Cursor)`.
Another way to use $(LREF pack) is transposition of dimension packs using
$(LREF evertPack). Examples of use of subspace selectors are available for selectors,
$(SUBREF slice, Slice.shape), and $(SUBREF slice, Slice.elementsCount).

$(BOOKTABLE ,

$(TR $(TH Function Name) $(TH Description))
$(T2 pack     , returns slice of slices)
$(T2 unpack   , merges all dimension packs)
$(T2 evertPack, reverses dimension packs)
)

$(BOOKTABLE $(H2 Selectors),

$(TR $(TH Function Name) $(TH Description))
$(T2 blocks, n-dimensional slice composed of n-dimensional non-overlapping blocks.
    If the slice has two dimensions, it is a block matrix.)
$(T2 flattened, flat, random access range of all elements with `index` property)
$(T2 diagonal, 1-dimensional slice composed of diagonal elements)
$(T2 ndiota, lazy slice with initial multidimensional index)
$(T2 iota, lazy slice with initial flattened (continuous) index)
$(T2 map, lazy multidimensional functional map)
$(T2 repeat, slice with identical values)
$(T2 reshape, new slice with changed dimensions for the same data)
$(T2 windows, n-dimensional slice of n-dimensional overlapping windows.
    If the slice has two dimensions, it is a sliding window.)
)

License:   BSD 3-Clause License

Copyright: Copyright © 2016, Ilya Yaroshenko

Authors:   Ilya Yaroshenko

Macros:
SUBREF = $(REF_ALTTEXT $(TT $2), $2, std,experimental, ndslice, $1)$(NBSP)
T2=$(TR $(TDNW $(LREF $1)) $(TD $+))
T4=$(TR $(TDNW $(LREF $1)) $(TD $2) $(TD $3) $(TD $4))
*/
module mir.ndslice.selection;

import std.traits;
import std.meta; //: allSatisfy;

import mir.ndslice.internal;
import mir.internal.utility;
import mir.ndslice.slice; //: Slice;
import mir.ndslice.cursor;

/++
Creates a packed slice, i.e. slice of slices.
The function does not carry out any calculations, it simply returns the same
binary data presented differently.

Params:
    K = sizes of dimension packs
Returns:
    `pack!K` returns `Slice!(N-K, Slice!(K+1, Cursor))`;
    `slice.pack!(K1, K2, ..., Kn)` is the same as `slice.pack!K1.pack!K2. ... pack!Kn`.
+/
Slice!(kind, [packs[0] - p, p] ~ packs[1 .. $], Cursor)
pack(size_t p, SliceKind kind, size_t[] packs, Cursor)(Slice!(kind, packs, Cursor) slice)
    if (p)
{
    static assert(p < packs[0], "pack = " ~ p.stringof
                ~ " should be less than packs[0] = "~ packs[0].stringof
                ~ tailErrorMessage!());
    return typeof(return)(slice._lengths, slice._strides, slice._cursor);
}

Slice!(kind, [p, packs[0] - p] ~ packs[1 .. $], Cursor)
ipack(size_t p, SliceKind kind, size_t[] packs, Cursor)(Slice!(kind, packs, Cursor) slice)
    if (p)
{
    static assert(p < packs[0], "pack = " ~ p.stringof
                ~ " should be less than packs[0] = "~ packs[0].stringof
                ~ tailErrorMessage!());
    return typeof(return)(slice._lengths, slice._strides, slice._cursor);
}

/////
//@safe @nogc pure nothrow unittest
//{
//    import mir.ndslice : sliced, Slice, pack;
//    import std.range : iota;

//    auto r = (3 * 4 * 5 * 6).iota;
//    auto a = r.sliced(3, 4, 5, 6);
//    auto b = a.pack!2;

//    static immutable res1 = [3, 4];
//    static immutable res2 = [5, 6];
//    assert(b.shape == res1);
//    assert(b[0, 0].shape == res2);
//    assert(a == b);
//    static assert(is(typeof(b) == typeof(a.pack!2)));
//    static assert(is(typeof(b) == Slice!(2, Slice!(3, typeof(r)))));
//}

//@safe @nogc pure nothrow unittest
//{
//    import mir.ndslice.slice;
//    import std.range.primitives : ElementType;
//    import std.range : iota;
//    auto r = (3 * 4 * 5 * 6 * 7 * 8 * 9 * 10 * 11).iota;
//    auto a = r.sliced(3, 4, 5, 6, 7, 8, 9, 10, 11);
//    auto b = a.pack!(2, 3); // same as `a.pack!2.pack!3`
//    auto c = b[1, 2, 3, 4];
//    auto d = c[5, 6, 7];
//    auto e = d[8, 9];
//    auto g = a[1, 2, 3, 4, 5, 6, 7, 8, 9];
//    assert(e == g);
//    assert(a == b);
//    assert(c == a[1, 2, 3, 4]);
//    alias R = typeof(r);
//    static assert(is(typeof(b) == typeof(a.pack!2.pack!3)));
//    static assert(is(typeof(b) == Slice!(4, Slice!(4, Slice!(3, R)))));
//    static assert(is(typeof(c) == Slice!(3, Slice!(3, R))));
//    static assert(is(typeof(d) == Slice!(2, R)));
//    static assert(is(typeof(e) == ElementType!R));
//}

//@safe @nogc pure nothrow unittest
//{
//    auto a = iota(3, 4, 5, 6, 7, 8, 9, 10, 11);
//    auto b = a.pack!(2, 3);
//    static assert(b.shape.length == 4);
//    static assert(b.structure.lengths.length == 4);
//    static assert(b.structure.strides.length == 4);
//    static assert(b
//        .flattened.front
//        .shape.length == 3);
//    static assert(b
//        .flattened.front
//        .flattened.front
//        .shape.length == 2);
//    // test save
//    b.flattened.save.popFront;
//    static assert(b
//        .flattened.front
//        .shape.length == 3);
//}

/++
Unpacks a packed slice.

The function does not carry out any calculations, it simply returns the same
binary data presented differently.

Params:
    slice = packed slice
Returns:
    unpacked slice

See_also: $(LREF pack), $(LREF evertPack)
+/
Slice!(kind, [packs.sum], Cursor) unpack(SliceKind kind, size_t[] packs, Cursor)(Slice!(kind, packs, Cursor) slice)
{
    static if (packs.length == 1)
        return slice;
    else
        return typeof(return)(slice._lengths, slice._strides, slice._cursor);
}

/++
Reverses the order of dimension packs.
This function is used in a functional pipeline with other selectors.

Params:
    slice = packed slice
Returns:
    packed slice

See_also: $(LREF pack), $(LREF unpack)
+/
Slice!(SliceKind.universal, reverse(packs), Cursor)
//auto
evertPack(SliceKind kind, size_t[] packs, Cursor)(Slice!(kind, packs, Cursor) slice)
    if (packs.length > 1)
{
    static if (kind != SliceKind.universal)
    {
        return slice.universal.evertPack;
    }
    else
    {

        mixin _DefineRet;
        with (slice)
        {
            alias C = Snowball!(aliasSeqOf!packs);
            alias D = Reverse!(Snowball!(aliasSeqOf!(reverse(packs))));
            foreach (i, _; Iota!(packs.length))
            {
                foreach (j; Iota!(0, C[i + 1] - C[i]))
                {
                    ret._lengths[j + D[i + 1]] = _lengths[j + C[i]];
                    ret._strides[j + D[i + 1]] = _strides[j + C[i]];
                }
            }
            ret._cursor = _cursor;
        }
        return ret;
    }
}

///
Slice!(kind, packs, Cursor) 
evertPack(SliceKind kind, size_t[] packs, Cursor)(Slice!(kind, packs, Cursor) slice)
    if (packs.length == 1)
{
    return slice;
}

///
@safe @nogc pure nothrow unittest
{
    import mir.ndslice.iteration : transposed;
    auto slice = iota(3, 4, 5, 6, 7, 8, 9, 10, 11).universal;
    assert(slice
        .pack!2
        .evertPack
        .unpack
             == slice.transposed!(
                slice.shape.length-2,
                slice.shape.length-1));
}

///
pure nothrow unittest
{
    import mir.ndslice.slice;
    import mir.ndslice.iteration : transposed;
    auto a = iota(3, 4, 5, 6, 7, 8, 9, 10, 11).universal;
    auto b = a
        .pack!2
        .pack!3
        .evertPack;
    auto c = b[8, 9];
    auto d = c[5, 6, 7];
    auto e = d[1, 2, 3, 4];
    auto g = a[1, 2, 3, 4, 5, 6, 7, 8, 9];
    assert(e == g);
    assert(a == b.evertPack);
    assert(c == a.transposed!(7, 8, 4, 5, 6)[8, 9]);
    static assert(is(typeof(b) == Slice!(SliceKind.universal, [2, 3, 4], IotaCursor!size_t)));
    static assert(is(typeof(c) == Slice!(SliceKind.universal, [3, 4], IotaCursor!size_t)));
    static assert(is(typeof(d) == Slice!(SliceKind.universal, [4], IotaCursor!size_t)));
    static assert(is(typeof(e) == size_t));
}

//@safe @nogc pure nothrow 
unittest
{
    import mir.ndslice.slice;
    static assert(is(typeof(slice!int(20)
        .evertPack)
         == Slice!(SliceKind.continuous, [1], int*)));
    static assert(is(typeof(slice!int(20)
        .sliced(20)
        .evertPack())
         == Slice!(SliceKind.continuous, [1], int*)));
    static assert(is(typeof(slice!int(6)
        .sliced(1,2,3)
        .sliced(3)
        .evertPack()
        )
         == Slice!(SliceKind.universal, [2, 1], int*)));
    auto s = slice!int(6).universal.sliced(1,2,3);
    static assert(is(typeof(
        slice!int(6)
        .universal
        .sliced(1,2,3)
        .evertPack)
         == Slice!(SliceKind.universal, [3], int*)));
}


///
pure nothrow unittest
{
    auto a = iota(3, 4, 5, 6, 7, 8, 9, 10, 11);
    auto b = a.pack!2.unpack;
    static assert(is(typeof(a) == typeof(b)));
    assert(a == b);
}

/++
Returns a slice, the elements of which are equal to the initial flattened index value.
For a multidimensional index, see $(LREF ndiota).

Params:
    N = dimension count
    lengths = list of dimension lengths
    shift = value of the first element in a slice (optional)
    step = value of the step between elements (optional)
Returns:
    `N`-dimensional slice composed of indexes
See_also: $(LREF IotaSlice), $(LREF ndiota)
+/
Slice!(SliceKind.continuous, [N], IotaCursor!I)
iota(I = size_t, size_t N)(size_t[N] lengths...)
    if (isIntegral!I || isPointer!I)
{
    import mir.ndslice.slice : sliced;
    return IotaCursor!I.init.sliced(lengths);
}

///ditto
Slice!(SliceKind.continuous, [N], IotaCursor!I)
iota(I = size_t, size_t N)(size_t[N] lengths, I start)
    if (isIntegral!I || isPointer!I)
{
    import mir.ndslice.slice : sliced;
    return IotaCursor!I(start).sliced(lengths);
}

///ditto
Slice!(SliceKind.universal, [N], IotaCursor!I)
iota(I = size_t, size_t N)(size_t[N] lengths, I start, size_t step)
    if (isIntegral!I || isPointer!I)
{
    auto iota = iota(lengths, start).universal;
    foreach (i; Iota!N)
        iota._strides[i] *= step;
    return iota;
}

///
@safe pure nothrow @nogc unittest
{
    auto slice = iota(2, 3);
    static immutable array =
        [[0, 1, 2],
         [3, 4, 5]];

    assert(slice == array);
}

///
//@safe pure nothrow @nogc 
unittest
{
    auto im = iota([10, 5], 100);
    assert(im[2, 1] == 111); // 100 + 2 * 5 + 1

    //slicing works correctly
    auto cm = im[1 .. $, 3 .. $];
    assert(cm[2, 1] == 119); // 119 = 100 + (1 + 2) * 5 + (3 + 1)
}

/// `iota` with step
@safe pure nothrow unittest
{
    auto sl = iota([2, 3], 10, 10);

    assert(sl == [[10, 20, 30],
                  [40, 50, 60]]);
}

/++
Returns a 1-dimensional slice over the main diagonal of an n-dimensional slice.
`diagonal` can be generalized with other selectors such as
$(LREF blocks) (diagonal blocks) and $(LREF windows) (multi-diagonal slice).

Params:
    N = dimension count
    slice = input slice
Returns:
    1-dimensional slice composed of diagonal elements
+/
Slice!(packs[0] == 1 ? kind : SliceKind.universal, 1 ~ packs[1 .. $], Cursor) 
    diagonal
    (SliceKind kind, size_t[] packs, Cursor)
    (Slice!(kind, packs, Cursor) slice)
{
    static if (packs[0] == 1)
    {
        return slice;
    }
    else
    {
        mixin _DefineRet;
        ret._lengths[0] = slice._lengths[0];
        foreach (i; Iota!(1, packs[0]))
            if (ret._lengths[0] > slice._lengths[i])
                ret._lengths[0] = slice._lengths[i];
        foreach (i; Iota!(1, ret.N))
            ret._lengths[i] = slice._lengths[i + packs[0] - 1];
        auto strides = slice.unpack.strides;
        ret._strides[0] = strides[0];
        foreach (i; Iota!(1, packs[0]))
            ret._strides[0] += strides[i];
        foreach (i; Iota!(1, ret.S))
            ret._strides[i] = strides[i + packs[0] - 1];
        ret._cursor = slice._cursor;
        return ret;
    }
}

/// Matrix, main diagonal
@safe @nogc pure nothrow unittest
{
    //  -------
    // | 0 1 2 |
    // | 3 4 5 |
    //  -------
    //->
    // | 0 4 |
    static immutable d = [0, 4];
    assert(iota(2, 3).diagonal == d);
}

/// Non-square matrix
@safe @nogc pure nothrow unittest
{
    import std.algorithm.comparison : equal;
    import std.range : only;

    //  -------
    // | 0 1 |
    // | 2 3 |
    // | 4 5 |
    //  -------
    //->
    // | 0 3 |

    assert(iota(3, 2)
        .diagonal
        .equal(only(0, 3)));
}

/// Loop through diagonal
pure nothrow unittest
{
    import mir.ndslice.slice;

    auto slice = slice!int(3, 3);
    int i;
    foreach (ref e; slice.diagonal)
        e = ++i;
    assert(slice == [
        [1, 0, 0],
        [0, 2, 0],
        [0, 0, 3]]);
}

/// Matrix, subdiagonal
@safe @nogc pure nothrow
unittest
{
    //  -------
    // | 0 1 2 |
    // | 3 4 5 |
    //  -------
    //->
    // | 1 5 |
    static immutable d = [1, 5];
    auto a = iota(2, 3).canonical;
    a.popFront!1;
    assert(a.diagonal == d);
}

/// Matrix, antidiagonal
@safe @nogc pure nothrow unittest
{
    import mir.ndslice.iteration : dropToHypercube, reversed;
    //  -------
    // | 0 1 2 |
    // | 3 4 5 |
    //  -------
    //->
    // | 1 3 |
    static immutable d = [1, 3];
    assert(iota(2, 3).universal.dropToHypercube.reversed!1.diagonal == d);
}

/// 3D, main diagonal
@safe @nogc pure nothrow unittest
{
    //  -----------
    // |  0   1  2 |
    // |  3   4  5 |
    //  - - - - - -
    // |  6   7  8 |
    // |  9  10 11 |
    //  -----------
    //->
    // | 0 10 |
    static immutable d = [0, 10];
    assert(iota(2, 2, 3).diagonal == d);
}

/// 3D, subdiagonal
@safe @nogc pure nothrow unittest
{
    //  -----------
    // |  0   1  2 |
    // |  3   4  5 |
    //  - - - - - -
    // |  6   7  8 |
    // |  9  10 11 |
    //  -----------
    //->
    // | 1 11 |
    static immutable d = [1, 11];
    auto a = iota(2, 2, 3).canonical;
    a.popFront!2;
    assert(a.diagonal == d);
}

/// 3D, diagonal plain
@nogc @safe pure nothrow
unittest
{
    //  -----------
    // |  0   1  2 |
    // |  3   4  5 |
    // |  6   7  8 |
    //  - - - - - -
    // |  9  10 11 |
    // | 12  13 14 |
    // | 15  16 17 |
    //  - - - - - -
    // | 18  20 21 |
    // | 22  23 24 |
    // | 24  25 26 |
    //  -----------
    //->
    //  -----------
    // |  0   4  8 |
    // |  9  13 17 |
    // | 18  23 26 |
    //  -----------

    static immutable d =
        [[ 0,  4,  8],
         [ 9, 13, 17],
         [18, 22, 26]];

    auto slice = iota(3, 3, 3)
        .pack!2
        .evertPack
        .diagonal
        .evertPack;

    assert(slice == d);
}

/++
Returns an n-dimensional slice of n-dimensional non-overlapping blocks.
`blocks` can be generalized with other selectors.
For example, `blocks` in combination with $(LREF diagonal) can be used to get a slice of diagonal blocks.
For overlapped blocks, combine $(LREF windows) with $(SUBREF iteration, strided).

Params:
    N = dimension count
    slice = slice to be split into blocks
    lengths = dimensions of block, residual blocks are ignored
Returns:
    packed `N`-dimensional slice composed of `N`-dimensional slices
+/
Slice!(kind == SliceKind.continuous ? SliceKind.canonical : kind, packs[0] ~ packs, Cursor) 
    blocks
    (SliceKind kind, size_t[] packs, Cursor, size_t N)
    (Slice!(kind, packs, Cursor) slice, size_t[N] lengths...)
        if (packs[0] == N)
in
{
    foreach (i, length; lengths)
        assert(length > 0, "length of dimension = " ~ i.stringof ~ " must be positive"
            ~ tailErrorMessage!());
}
body
{
    mixin _DefineRet;
    foreach (dimension; Iota!(packs[0]))
    {
        ret._lengths[dimension] = slice._lengths[dimension] / lengths[dimension];
        ret._lengths[dimension + packs[0]] = lengths[dimension];
    }
    foreach (dimension; Iota!(packs[0], slice.N))
    {
        ret._lengths[dimension + packs[0]] = slice._lengths[dimension];
    }
    auto strides = slice.unpack.strides;
    foreach (dimension; Iota!(packs[0]))
    {
        ret._strides[dimension] = strides[dimension];
        if (ret._lengths[dimension]) //do not remove `if (...)`
            ret._strides[dimension] *= lengths[dimension];
    }
    foreach (dimension; Iota!(packs[0], ret.S))
    {
        ret._strides[dimension] = strides[dimension - packs[0]];
    }
    ret._cursor = slice._cursor;
    return ret;
}

///
pure nothrow unittest
{
    import mir.ndslice.slice;
    auto slice = slice!int(5, 8);
    auto blocks = slice.blocks(2, 3);
    int i;
    foreach (blocksRaw; blocks)
        foreach (block; blocksRaw)
            block[] = ++i;

    assert(blocks ==
        [[[[1, 1, 1], [1, 1, 1]],
          [[2, 2, 2], [2, 2, 2]]],
         [[[3, 3, 3], [3, 3, 3]],
          [[4, 4, 4], [4, 4, 4]]]]);

    assert(    slice ==
        [[1, 1, 1,  2, 2, 2,  0, 0],
         [1, 1, 1,  2, 2, 2,  0, 0],

         [3, 3, 3,  4, 4, 4,  0, 0],
         [3, 3, 3,  4, 4, 4,  0, 0],

         [0, 0, 0,  0, 0, 0,  0, 0]]);
}

/// Diagonal blocks
pure nothrow unittest
{
    import mir.ndslice.slice;
    auto slice = slice!int(5, 8);
    auto blocks = slice.blocks(2, 3);
    auto diagonalBlocks = blocks.diagonal.unpack;

    diagonalBlocks[0][] = 1;
    diagonalBlocks[1][] = 2;

    assert(diagonalBlocks ==
        [[[1, 1, 1], [1, 1, 1]],
         [[2, 2, 2], [2, 2, 2]]]);

    assert(blocks ==
        [[[[1, 1, 1], [1, 1, 1]],
          [[0, 0, 0], [0, 0, 0]]],
         [[[0, 0, 0], [0, 0, 0]],
          [[2, 2, 2], [2, 2, 2]]]]);

    assert(slice ==
        [[1, 1, 1,  0, 0, 0,  0, 0],
         [1, 1, 1,  0, 0, 0,  0, 0],

         [0, 0, 0,  2, 2, 2,  0, 0],
         [0, 0, 0,  2, 2, 2,  0, 0],

         [0, 0, 0, 0, 0, 0, 0, 0]]);
}

/// Matrix divided into vertical blocks
//pure nothrow
unittest
{
    import mir.ndslice.slice;
    auto slice = slice!int(5, 13);
    auto blocks = slice
        .pack!1
        .evertPack
        .blocks(3)
        .unpack
        .pack!2;

    int i;
    foreach (block; blocks)
        block[] = ++i;

    assert(slice ==
        [[1, 1, 1,  2, 2, 2,  3, 3, 3,  4, 4, 4,  0],
         [1, 1, 1,  2, 2, 2,  3, 3, 3,  4, 4, 4,  0],
         [1, 1, 1,  2, 2, 2,  3, 3, 3,  4, 4, 4,  0],
         [1, 1, 1,  2, 2, 2,  3, 3, 3,  4, 4, 4,  0],
         [1, 1, 1,  2, 2, 2,  3, 3, 3,  4, 4, 4,  0]]);
}

/++
Returns an n-dimensional slice of n-dimensional overlapping windows.
`windows` can be generalized with other selectors.
For example, `windows` in combination with $(LREF diagonal) can be used to get a multi-diagonal slice.

Params:
    N = dimension count
    slice = slice to be iterated
    lengths = dimensions of windows
Returns:
    packed `N`-dimensional slice composed of `N`-dimensional slices
+/
Slice!(kind == SliceKind.continuous ? SliceKind.canonical : kind, packs[0] ~ packs, Cursor) 
    windows
    (SliceKind kind, size_t[] packs, Cursor, size_t N)
    (Slice!(kind, packs, Cursor) slice, size_t[N] lengths...)
        if (packs[0] == N)
in
{
    foreach (i, length; lengths)
        assert(length > 0, "length of dimension = " ~ i.stringof ~ " must be positive"
            ~ tailErrorMessage!());
}
body
{
    mixin _DefineRet;
    foreach (dimension; Iota!(0, packs[0]))
    {
        ret._lengths[dimension] = slice._lengths[dimension] >= lengths[dimension] ?
                                  slice._lengths[dimension] - lengths[dimension] + 1: 0;
        ret._lengths[dimension + packs[0]] = lengths[dimension];
    }
    foreach (dimension; Iota!(packs[0], slice.N))
    {
        ret._lengths[dimension + packs[0]] = slice._lengths[dimension];
    }
    auto strides = slice.unpack.strides;
    foreach (dimension; Iota!(packs[0]))
    {
        ret._strides[dimension] = strides[dimension];
    }
    foreach (dimension; Iota!(packs[0], ret.S))
    {
        ret._strides[dimension] = strides[dimension - packs[0]];
    }
    ret._cursor = slice._cursor;
    return ret;
}

///
pure nothrow
unittest
{
    import mir.ndslice.slice;
    auto slice = slice!int(5, 8);
    auto windows = slice.windows(2, 3);

    int i;
    foreach (windowsRaw; windows)
        foreach (window; windowsRaw)
            ++window[];

    assert(slice ==
        [[1,  2,  3, 3, 3, 3,  2,  1],

         [2,  4,  6, 6, 6, 6,  4,  2],
         [2,  4,  6, 6, 6, 6,  4,  2],
         [2,  4,  6, 6, 6, 6,  4,  2],

         [1,  2,  3, 3, 3, 3,  2,  1]]);
}

///
pure nothrow unittest
{
    import mir.ndslice.slice;
    auto slice = slice!int(5, 8);
    auto windows = slice.windows(2, 3);
    windows[1, 2][] = 1;
    windows[1, 2][0, 1] += 1;
    windows.unpack[1, 2, 0, 1] += 1;

    assert(slice ==
        [[0, 0,  0, 0, 0,  0, 0, 0],

         [0, 0,  1, 3, 1,  0, 0, 0],
         [0, 0,  1, 1, 1,  0, 0, 0],

         [0, 0,  0, 0, 0,  0, 0, 0],
         [0, 0,  0, 0, 0,  0, 0, 0]]);
}

/// Multi-diagonal matrix
pure nothrow unittest
{
    import mir.ndslice.slice;
    auto slice = slice!int(8, 8);
    auto windows = slice.windows(3, 3);

    auto multidiagonal = windows
        .diagonal
        .unpack;
    foreach (window; multidiagonal)
        window[] += 1;

    assert(slice ==
        [[ 1, 1, 1,  0, 0, 0, 0, 0],
         [ 1, 2, 2, 1,  0, 0, 0, 0],
         [ 1, 2, 3, 2, 1,  0, 0, 0],
         [0,  1, 2, 3, 2, 1,  0, 0],
         [0, 0,  1, 2, 3, 2, 1,  0],
         [0, 0, 0,  1, 2, 3, 2, 1],
         [0, 0, 0, 0,  1, 2, 2, 1],
         [0, 0, 0, 0, 0,  1, 1, 1]]);
}

/// Sliding window over matrix columns
pure nothrow unittest
{
    import mir.ndslice.slice;
    auto slice = slice!int(5, 8);
    auto windows = slice
        .pack!1
        .evertPack
        .windows(3)
        .unpack
        .pack!2;


    foreach (window; windows)
        window[] += 1;

    assert(slice ==
        [[1,  2,  3, 3, 3, 3,  2,  1],
         [1,  2,  3, 3, 3, 3,  2,  1],
         [1,  2,  3, 3, 3, 3,  2,  1],
         [1,  2,  3, 3, 3, 3,  2,  1],
         [1,  2,  3, 3, 3, 3,  2,  1]]);
}

///// Overlapping blocks using windows
//pure nothrow unittest
//{
//    //  ----------------
//    // |  0  1  2  3  4 |
//    // |  5  6  7  8  9 |
//    // | 10 11 12 13 14 |
//    // | 15 16 17 18 19 |
//    // | 20 21 22 23 24 |
//    //  ----------------
//    //->
//    //  ---------------------
//    // |  0  1  2 |  2  3  4 |
//    // |  5  6  7 |  7  8  9 |
//    // | 10 11 12 | 12 13 14 |
//    // | - - - - - - - - - - |
//    // | 10 11 13 | 12 13 14 |
//    // | 15 16 17 | 17 18 19 |
//    // | 20 21 22 | 22 23 24 |
//    //  ---------------------

//    import mir.ndslice.slice;
//    import mir.ndslice.iteration : strided;

//    auto overlappingBlocks = iota(5, 5)
//        .windows(3, 3)
//        .strided!(0, 1)(2, 2);

//    assert(overlappingBlocks ==
//            [[[[ 0,  1,  2], [ 5,  6,  7], [10, 11, 12]],
//              [[ 2,  3,  4], [ 7,  8,  9], [12, 13, 14]]],
//             [[[10, 11, 12], [15, 16, 17], [20, 21, 22]],
//              [[12, 13, 14], [17, 18, 19], [22, 23, 24]]]]);
//}

/++
Error codes for $(LREF reshape).
+/
enum ReshapeError
{
    /// No error
    none,
    /// Slice should be not empty
    empty,
    /// Total element count should be the same
    total,
    /// Structure is incompatible with new shape
    incompatible,
}

/++
Returns a new slice for the same data with different dimensions.

Params:
    slice = slice to be reshaped
    lengths = list of new dimensions. One of the lengths can be set to `-1`.
        In this case, the corresponding dimension is inferable.
    err = $(LREF ReshapeError) code
Returns:
    reshaped slice
+/
Slice!(kind, M ~ packs[1 .. $], Cursor) reshape
        (SliceKind kind, size_t[] packs, Cursor, size_t M)
        (Slice!(kind, packs, Cursor) slice, ptrdiff_t[M] lengths, ref int err)
{
    static if (kind == SliceKind.canonical)
    {
        auto r = slice.universal.reshape(err);
        assert(err || r._strides[$-1] == 1);
        r._strides[$-1] = 1;
        return r.assumeCanonical;
    }
    else
    {
        mixin _DefineRet;
        foreach (i; Iota!M)
            ret._lengths[i] = lengths[i];
        /// Code size optimization
        goto B;
    R:
            return ret;
    B:
        immutable size_t eco = slice.elementsCount;
        if (eco == 0)
        {
            err = ReshapeError.empty;
            goto R;
        }
        size_t ecn = ret.elementsCount;
        foreach (i; Iota!(0, ret.N))
            if (ret._lengths[i] == -1)
            {
                ecn = -ecn;
                ret._lengths[i] = eco / ecn;
                ecn *= ret._lengths[i];
                break;
            }
        if (eco != ecn)
        {
            err = ReshapeError.total;
            goto R;
        }
        static if (kind == SliceKind.universal)
        {
            for (size_t oi, ni, oj, nj; oi < packs[0] && ni < M; oi = oj, ni = nj)
            {
                size_t op = slice._lengths[oj++];
                size_t np = ret  ._lengths[nj++];

                for (;;)
                {
                    if (op < np)
                        op *= slice._lengths[oj++];
                    if (op > np)
                        np *= ret  ._lengths[nj++];
                    if (op == np)
                        break;
                }
                while (oj < packs[0] && slice._lengths[oj] == 1) oj++;
                while (nj < M        && ret  ._lengths[nj] == 1) nj++;

                for (size_t l = oi, r = oi + 1; r < oj; r++)
                    if (slice._lengths[r] != 1)
                    {
                        if (slice._strides[l] != slice._lengths[r] * slice._strides[r])
                        {
                            err = ReshapeError.incompatible;
                            goto R;
                        }
                        l = r;
                    }
                assert((oi == packs[0]) == (ni == M));

                ret._strides[nj - 1] = slice._strides[oj - 1];
                foreach_reverse (i; ni .. nj - 1)
                    ret._strides[i] = ret._lengths[i + 1] * ret._strides[i + 1];
            }
        }
        foreach (i; Iota!(M, ret.N))
            ret._lengths[i] = slice._lengths[i + packs[0] - M];
        static if (M < ret.S)
        foreach (i; Iota!(M, ret.S))
            ret._strides[i] = slice._strides[i + packs[0] - M];
        ret._cursor = slice._cursor;
        err = 0;
        goto R;
    }
}

///
nothrow @safe pure
unittest
{
    import mir.ndslice.iteration : allReversed;
    int err;
    auto slice = iota(3, 4)
        .universal
        .allReversed
        .reshape([-1, 3], err);
    assert(err == 0);
    assert(slice ==
        [[11, 10, 9],
         [ 8,  7, 6],
         [ 5,  4, 3],
         [ 2,  1, 0]]);
}

///// Reshaping with memory allocation
//pure unittest
//{
//    import mir.ndslice.slice;
//    import mir.ndslice.iteration : reversed;
//    import std.array : array;

//    auto reshape2(S, size_t M)(S slice, size_t[M] lengths...)
//    {
//        int err;
//        // Tries to reshape without allocation
//        auto ret = slice.reshape(lengths, err);
//        if (!err)
//            return ret;
//        if (err == ReshapeError.incompatible)
//            return slice.slice.reshape(lengths, err);
//        throw new Exception("total elements count is different or equals to zero");
//    }

//    auto slice =
//        [0, 1,  2,  3,
//         4, 5,  6,  7,
//         8, 9, 10, 11]
//        .sliced(3, 4)
//        .reversed!0;

//    assert(reshape2(slice, 4, 3) ==
//        [[ 8, 9, 10],
//         [11, 4,  5],
//         [ 6, 7,  0],
//         [ 1, 2,  3]]);
//}

nothrow @safe pure unittest
{
    import mir.ndslice.iteration : allReversed;
    auto slice = iota(1, 1, 3, 2, 1, 2, 1).universal.allReversed;
    int err;
    assert(slice.reshape([1, -1, 1, 1, 3, 1], err) ==
        [[[[[[11], [10], [9]]]],
          [[[[ 8], [ 7], [6]]]],
          [[[[ 5], [ 4], [3]]]],
          [[[[ 2], [ 1], [0]]]]]]);
    assert(err == 0);
}

// Issue 15919
nothrow @nogc @safe pure unittest
{
    int err;
    assert(iota(3, 4, 5, 6, 7).pack!2.reshape([4, 3, 5], err)[0, 0, 0].shape == cast(size_t[2])[6, 7]);
    assert(err == 0);
}

nothrow @nogc @safe pure unittest
{
    import mir.ndslice.slice;
    import std.exception : assertThrown;

    int err;
    auto e = iota(1);
    // resize to the wrong dimension
    auto s = e.reshape([2], err);
    assert(err == ReshapeError.total);
    e.popFront;
    // test with an empty slice
    e.reshape([1], err);
    assert(err == ReshapeError.empty);
}

unittest
{
    auto pElements = iota(3, 4, 5, 6, 7)
        .pack!2
        .flattened;
    assert(pElements[0][0] == iota(7));
    assert(pElements[$-1][$-1] == iota([7], 2513));
}

<<<<<<< HEAD
=======
Slice!(SliceKind.continuous, 1 ~ packs[1 .. $], Cursor) 
    flattened
    (size_t[] packs, Cursor)
    (Slice!(SliceKind.continuous, packs, Cursor) slice)
{
    static if (packs[0] == 1)
    {
        return slice;
    }
    else
    {
        mixin _DefineRet;
        ret._lengths[0] = slice._lengths[0 .. packs[0]].lengthsProduct;
        foreach(i; Iota!(1, ret.N))
            ret._lengths[i] = slice._lengths[i - 1 + packs[0]];
        ret._cursor = slice._cursor;
        return ret;
    }
}

struct FlattenedCursor(SliceKind kind, size_t[] packs, Cursor)
    if (packs[0] > 1 && (kind == SliceKind.universal || kind == SliceKind.canonical))
{
    ///
    Slice!(kind, packs, Cursor) _slice;
    ///
    ptrdiff_t[packs[0]] _indexes;


    private sizediff_t getShift(size_t n)
    {
        sizediff_t _shift;
        n += _indexes[$ - 1];
        with (_slice) foreach_reverse (i; Iota!(1, packs[0]))
        {
            immutable v = n / _lengths[i];
            n %= _lengths[i];
            static if (i == _slice.S)
                _shift += (n - _indexes[i]);
            else
                _shift += (n - _indexes[i]) * _strides[i];
            n = _indexes[i - 1] + v;
        }
        debug (ndslice) assert(n < _slice._lengths[0]);
        with (_slice)
            _shift += (n - _indexes[0]) * _strides[0];
        return _shift;
    }

    ///
    auto ref opIndex(size_t index)
    {
        static if (packs.length == 1)
        {
            return _slice._cursor[getShift(index)];
        }
        else with (_slice)
        {
            alias M = DeepElemType.N;
            return DeepElemType(_lengths[$ - M .. $], _strides[$ - M .. $], _cursor + getShift(index));
        }
    }

    //static if (PureN == 1 && isMutable!DeepElemType && !hasAccessByRef)
    /////
    //auto opIndexAssign(E)(E elem, size_t index)
    //{
    //    static if (N == PureN)
    //    {
    //        return _slice._cursor[getShift(index)] = elem;
    //    }
    //    else
    //    {
    //        static assert(0,
    //            "ByElement.opIndexAssign is not implemented for packed slices."
    //            ~ "Use additional empty slicing `elemsOfSlice[index][] = value`"
    //            ~ tailErrorMessage());
    //    }
    //}

    ///
    FlattenedCursor opBinary(string op)(size_t index) const
    {
        pragma(inline, true);
        FlattenedCursor ret = this;
        mixin(`ret ` ~ op ~ `= index;`);
        return ret;
    }

    ///
    auto ref opUnary(string op : "*")()
    {
        static if (packs.length == 1)
        {
            return *_slice._cursor;
        }
        else with (_slice)
        {
            alias M = DeepElemType.N;
            return DeepElemType(_lengths[$ - M .. $], _strides[$ - M .. $], _cursor);
        }
    }

    void opUnary(string op)()
        if (op == "--" || op == "++")
    {
        with(_slice) foreach_reverse (i; Iota!(packs[0]))
        {
            static if (i == _slice.S)
                mixin(op ~ `_cursor;`);
            else
                mixin(`_cursor ` ~ op[0] ~ `= _strides[i];`);
            mixin (op ~ `_indexes[i];`);
            static if (op == "++")
            {
                if (_indexes[i] < _lengths[i])
                    return;
                //debug (ndslice) assert(_indexes[i] == _lengths[i]);
                static if (i == _slice.S)
                    _cursor -= _lengths[i];
                else
                    _cursor -= _lengths[i] * _strides[i];
                _indexes[i] = 0;
            }
            else
            {
                if (_indexes[i] >= 0)
                    return;
                static if (i == _slice.S)
                    _cursor += _lengths[i];
                else
                    _cursor += _lengths[i] * _strides[i];
                _indexes[i] = _lengths[i] - 1;
            }
        }
    }

    void opOpAssign(string op : "+")(size_t n)
    {
        sizediff_t _shift;
        n += _indexes[$ - 1];
        with (_slice) foreach_reverse (i; Iota!(1, packs[0]))
        {
            immutable v = n / _lengths[i];
            n %= _lengths[i];
            static if (i == _slice.S)
                _shift += (n - _indexes[i]);
            else
                _shift += (n - _indexes[i]) * _strides[i];
            _indexes[i] = n;
            n = _indexes[i - 1] + v;
        }
        assert(n <= _slice._lengths[0]);
        with (_slice)
        {
            _shift += (n - _indexes[0]) * _strides[0];
            _indexes[0] = n;
        }
        _slice._cursor += _shift;
    }

    void opOpAssign(string op : "-")(size_t n)
    {
        this += this.elementsCount - n;
    }
}

>>>>>>> 30e01e2e
/++
Returns a random access range of all elements of a slice.
The order of elements is preserved.
`flattened` can be generalized with other selectors.

Params:
    N = dimension count
    slice = slice to be iterated
Returns:
    random access range composed of elements of the `slice`
+/
Slice!(SliceKind.continuous, [1], FlattenedCursor!(kind, packs, Cursor))
    flattened
    (SliceKind kind, size_t[] packs, Cursor)
    (Slice!(kind, packs, Cursor) slice)
    if (kind == SliceKind.canonical || kind == SliceKind.universal)
{
    mixin _DefineRet;
    ret._lengths[0] = slice.elementsCount;
    ret._cursor = typeof(ret._cursor)(slice);
    return ret;
}

/// ditto
Slice!(SliceKind.continious, 1 ~ packs[1 .. $], Cursor) 
    flattened
    (size_t[] packs, Cursor)
    (Slice!(SliceKind.continious, packs, Cursor) slice)
{
    static if (packs[0] == 1)
    {
        return slice;
    }
    else
    {
        mixin _DefineRet;
        ret._lengths[0] = slice._lengths[0 .. packs[0]].lengthsProduct;
        foreach(i; Iota!(1, ret.N))
            ret._lengths[i] = slice._lengths[i - 1 + packs[0]];
        ret._cursor = slice._cursor;
        return ret;
    }
}

/// Regular slice
@safe @nogc pure nothrow unittest
{
    assert(iota(4, 5).flattened == iota(20));
    assert(iota(4, 5).canonical.flattened == iota(20));
    assert(iota(4, 5).universal.flattened == iota(20));
}

/// Packed slice
@safe @nogc pure nothrow unittest
{
    import mir.ndslice.slice;
    import mir.ndslice.iteration;
    import std.range : drop;
    assert(iota(3, 4, 5, 6, 7)
        .pack!2
        .flattened()
        .drop(1)
        .front
         == iota([6, 7], 6 * 7));
}

/// Properties
pure nothrow unittest
{
    auto elems = iota(3, 4).universal.flattened;

    elems.popFrontExactly(2);
    assert(elems.front == 2);
    /// `_index` is availble only for canonical and universal ndslices.
    assert(elems._cursor._indexes == [0, 2]);

    elems.popBackExactly(2);
    assert(elems.back == 9);
    assert(elems.length == 8);
}

/// Index property
pure nothrow unittest
{
    import mir.ndslice.slice;
    auto slice = new long[20].sliced(5, 4);

    for (auto elems = slice.universal.flattened; !elems.empty; elems.popFront)
    {
        ptrdiff_t[2] index = elems._cursor._indexes;
        elems.front = index[0] * 10 + index[1] * 3;
    }
    assert(slice ==
        [[ 0,  3,  6,  9],
         [10, 13, 16, 19],
         [20, 23, 26, 29],
         [30, 33, 36, 39],
         [40, 43, 46, 49]]);
}

pure nothrow unittest
{
    import std.range : dropOne;
    auto elems = iota(3, 4).universal.flattened;
    assert(elems.front == 0);
    assert(elems.save.dropOne.front == 1);
    assert(elems.front == 0);
}

/++
Random access and slicing
+/
@nogc nothrow unittest
{
    import mir.ndslice.slice;
    import std.algorithm.comparison : equal;
    import std.array : array;
    import std.range : iota, repeat;
    static data = 20.iota.array;
    auto elems = data.sliced(4, 5).flattened;

    elems = elems[11 .. $ - 2];

    assert(elems.length == 7);
    assert(elems.front == 11);
    assert(elems.back == 17);

    foreach (i; 0 .. 7)
        assert(elems[i] == i + 11);

    // assign an element
    elems[2 .. 6] = -1;
    assert(elems[2 .. 6].equal(repeat(-1, 4)));

    // assign an array
    static ar = [-1, -2, -3, -4];
    elems[2 .. 6] = ar;
    assert(elems[2 .. 6].equal(ar));

    // assign a slice
    ar[] *= 2;
    auto sl = ar.sliced(ar.length);
    elems[2 .. 6] = sl;
    assert(elems[2 .. 6].equal(sl));
}

/++
Forward access works faster than random access or backward access.
Use $(SUBREF iteration, allReversed) in pipeline before
`flattened` to achieve fast backward access.
+/
@safe @nogc pure nothrow unittest
{
    import std.range : retro;
    import mir.ndslice.iteration : allReversed;

    auto slice = iota(3, 4, 5);

    /// Slow backward iteration #1
    foreach (ref e; slice.universal.flattened.retro)
    {
        //...
    }

    /// Slow backward iteration #2
    foreach_reverse (ref e; slice.universal.flattened)
    {
        //...
    }

    /// Fast backward iteration
    foreach (ref e; slice.universal.allReversed.flattened)
    {
        //...
    }
}

@safe @nogc pure nothrow unittest
{
    import std.range.primitives : isRandomAccessRange, hasSlicing;
    auto elems = iota(4, 5).flattened;
    static assert(isRandomAccessRange!(typeof(elems)));
    static assert(hasSlicing!(typeof(elems)));
}

// Checks strides
@safe @nogc pure nothrow unittest
{
    import mir.ndslice.iteration;
    import std.range : isRandomAccessRange;
    auto elems = iota(4, 5).universal.everted.flattened;
    static assert(isRandomAccessRange!(typeof(elems)));

    elems = elems[11 .. $ - 2];
    auto elems2 = elems;
    foreach (i; 0 .. 7)
    {
        assert(elems[i] == elems2.front);
        elems2.popFront;
    }
}

@safe @nogc pure nothrow unittest
{
    import mir.ndslice.slice;
    import mir.ndslice.iteration;
    import std.range : isRandomAccessRange, hasLength;
    import std.algorithm.comparison : equal;

    auto range = (3 * 4 * 5 * 6 * 7).iota;
    auto slice0 = range.sliced(3, 4, 5, 6, 7).universal;
    auto slice1 = slice0.transposed!(2, 1).pack!2;
    auto elems0 = slice0.flattened;
    auto elems1 = slice1.flattened;

    import std.meta;
    foreach (S; AliasSeq!(typeof(elems0), typeof(elems1)))
    {
        static assert(isRandomAccessRange!S);
        static assert(hasLength!S);
    }

    assert(elems0.length == slice0.elementsCount);
    assert(elems1.length == 5 * 4 * 3);

    auto elems2 = elems1;
    foreach (q; slice1)
        foreach (w; q)
            foreach (e; w)
            {
                assert(!elems2.empty);
                assert(e == elems2.front);
                elems2.popFront;
            }
    assert(elems2.empty);

    elems0.popFront();
    elems0.popFrontExactly(slice0.elementsCount - 14);
    assert(elems0.length == 13);
    assert(elems0.equal(range[slice0.elementsCount - 13 .. slice0.elementsCount]));

    foreach (elem; elems0) {}
}

// Issue 15549
unittest
{
    import std.range.primitives;
    alias A = typeof(iota(2, 5).sliced(1, 1, 1, 1));
    static assert(isRandomAccessRange!A);
    static assert(hasLength!A);
    static assert(hasSlicing!A);
    alias B = typeof(slice!double(2, 5).sliced(1, 1, 1, 1));
    static assert(isRandomAccessRange!B);
    static assert(hasLength!B);
    static assert(hasSlicing!B);
}

// Issue 16010
unittest
{
    auto s = iota(3, 4).flattened;
    foreach (_; 0 .. s.length)
        s = s[1 .. $];
}

/++
Returns a slice, the elements of which are equal to the initial multidimensional index value.
This is multidimensional analog of $(REF iota, std, range).
For a flattened (continuous) index, see $(LREF iota).

Params:
    N = dimension count
    lengths = list of dimension lengths
Returns:
    `N`-dimensional slice composed of indexes
See_also: $(LREF ndIotaField), $(LREF iota)
+/
Slice!(SliceKind.continuous, [N], ShellCursor!(ndIotaField!N))
    ndiota
    (size_t N)
    (size_t[N] lengths...)
    if (N)
{
    import mir.ndslice.slice : sliced;
    with (typeof(return)) return ndIotaField!N(lengths[1 .. $]).shellCursor.sliced(lengths);
}

///
@safe pure nothrow @nogc unittest
{
    auto slice = ndiota(2, 3);
    static immutable array =
        [[[0, 0], [0, 1], [0, 2]],
         [[1, 0], [1, 1], [1, 2]]];

    assert(slice == array);
}

///
@safe pure nothrow unittest
{
    auto im = ndiota(7, 9);

    assert(im[2, 1] == [2, 1]);

    //slicing works correctly
    auto cm = im[1 .. $, 4 .. $];
    assert(cm[2, 1] == [3, 5]);
}

@safe pure nothrow unittest
{
    // test save
    import std.range : dropOne;

    auto im = ndiota(7, 9);
    auto imByElement = im.flattened;
    assert(imByElement.front == [0, 0]);
    assert(imByElement.save.dropOne.front == [0, 1]);
    assert(imByElement.front == [0, 0]);
}

unittest
{
    auto r = ndiota(1);
    auto d = r.front;
    r.popFront;
    import std.range.primitives;
    //static assert(isInputRange!(typeof(r)));
}

/++
Returns a slice with identical elements.
`RepeatSlice` stores only single value.
Params:
    lengths = list of dimension lengths
Returns:
    `n`-dimensional slice composed of identical values, where `n` is dimension count.
See_also: $(REF repeat, std,range)
+/
Slice!(SliceKind.continuous, [M], RepeatCursor!T)
    repeat(T, size_t M)(T value, size_t[M] lengths...)
    if (M && !is(T : Slice!(kind, packs, Cursor), SliceKind kind, size_t[] packs, Cursor))
{
    mixin _DefineRet;
    foreach (i; Iota!M)
        ret._lengths[i] = lengths[i];
    ret._cursor = RepeatCursor!T(value);
    return ret;
}

/// ditto
Slice!(kind == SliceKind.continuous ? SliceKind.canonical : kind, M ~ packs, Cursor)
    repeat
    (SliceKind kind, size_t[] packs, Cursor, size_t M)
    (Slice!(kind, packs, Cursor) slice, size_t[M] lengths...)
    if (M)
{
    mixin _DefineRet;
    foreach (i; Iota!M)
        ret._lengths[i] = lengths[i];
    foreach (i; Iota!(slice.N))
        ret._lengths[M + i] = slice._lengths[i];
    foreach (i; Iota!M)
        ret._strides[i] = 0;
    auto strides = slice.unpack.strides;
    foreach (i; Iota!(M, ret.S))
        ret._strides[i] = strides[i - M];
    ret._cursor = slice._cursor;
    return ret;
}

///
@safe pure nothrow
unittest
{
    auto sl = iota(3).repeat(4);
    assert(sl == [[0, 1, 2],
                  [0, 1, 2],
                  [0, 1, 2],
                  [0, 1, 2]]);
}

///
@safe pure nothrow unittest
{
    import mir.ndslice.iteration : transposed;

    auto sl = iota(3)
        .repeat(4)
        .unpack
        .universal
        .transposed;

    assert(sl == [[0, 0, 0, 0],
                  [1, 1, 1, 1],
                  [2, 2, 2, 2]]);
}

///
pure nothrow unittest
{
    import mir.ndslice.slice : slice;

    auto sl = iota([3], 6).slice;
    auto slC = sl.repeat(2, 3);
    sl[1] = 4;
    assert(slC == [[[6, 4, 8],
                    [6, 4, 8],
                    [6, 4, 8]],
                   [[6, 4, 8],
                    [6, 4, 8],
                    [6, 4, 8]]]);
}

///
@safe pure nothrow unittest
{
    auto sl = repeat(4.0, 2, 3);
    assert(sl == [[4.0, 4.0, 4.0],
                  [4.0, 4.0, 4.0]]);

    static assert(is(DeepElementType!(typeof(sl)) == double));

    sl[1, 1] = 3;
    assert(sl == [[3.0, 3.0, 3.0],
                  [3.0, 3.0, 3.0]]);
}

/++
+/
Slice!(SliceKind.continious, [1], ShellCursor!(BitField!RandomAccess))
    bitwise
    (RandomAccess)
    (RandomAccess ra)
    if (__traits(compiles, {size_t len = RandomAccess.init.length;}) && isIntegral!(typeof(RandomAccess.init[size_t.init])))
{
    return .bitwise(ra, ra.length * typeof(RandomAccess.init[size_t.init]).sizeof * 8);
}

/// ditto
Slice!(SliceKind.continious, [M], ShellCursor!(BitField!RandomAccess))
    bitwise
    (RandomAccess, size_t M)
    (RandomAccess ra, size_t[M] lengths...)
    if (isIntegral!(typeof(RandomAccess.init[size_t.init])))
{
    static if (__traits(compiles, {size_t len = RandomAccess.init.length;}))
        assert(ra.length <= lengths.lengthsProduct);
    return ra.bitField.shellCursor.sliced(lengths);
}


///
unittest
{
    size_t[10] data;
    auto arr = data[].bitwise;
    arr[111] = true;
    assert(arr[111]);
    
    arr.popFront;
    assert(arr[110]);
    arr.opIndexAssign(true);
    arr[110] = false;
    arr = arr[10 .. $];
    assert(arr[100] == false);
}

///
unittest
{
    short[10] data;
    auto arr = data[]
        .bitwise(20, data.length * short.sizeof * 8 / 20)
        .universal;
    arr[11, 3] = true;
    assert(arr[11][3]);
    arr = arr[2 .. $, 1 .. $];
    assert(arr[9, 2]);
}


version(none):

/++
Implements the homonym function (also known as `transform`) present
in many languages of functional flavor. The call `map!(fun)(tensor)`
returns a tensor of which elements are obtained by applying `fun`
for all elements in `tensor`. The original tensors are
not changed. Evaluation is done lazily.

Note:
    $(SUBREF iteration, transposed) and
    $(SUBREF selection, pack) can be used to specify dimensions.
Params:
    fun = One or more functions.
    tensor = An input tensor.
Returns:
    a tensor with each fun applied to all the elements. If there is more than one
    fun, the element type will be `Tuple` containing one element for each fun.
See_Also:
    $(REF map, std,algorithm,iteration)
    $(HTTP en.wikipedia.org/wiki/Map_(higher-order_function), Map (higher-order function))
+/
template map(fun...)
    if (fun.length)
{
    ///
    @fmb auto map(size_t N, Cursor)
        (Slice!(N, Cursor) tensor)
    {
        // this static if-else block
        // may be unified with std.algorithms.iteration.map
        // after ndslice be removed from the Mir library.
        static if (fun.length > 1)
        {
            import std.functional : adjoin, unaryFun;

            alias _funs = staticMap!(unaryFun, fun);
            alias _fun = adjoin!_funs;

            // Once DMD issue #5710 is fixed, this validation loop can be moved into a template.
            foreach (f; _funs)
            {
                static assert(!is(typeof(f(RE.init)) == void),
                    "Mapping function(s) must not return void: " ~ _funs.stringof);
            }
        }
        else
        {
            import std.functional : unaryFun;

            alias _fun = unaryFun!fun;
            alias _funs = AliasSeq!(_fun);

            // Do the validation separately for single parameters due to DMD issue #15777.
            static assert(!is(typeof(_fun(RE.init)) == void),
                "Mapping function(s) must not return void: " ~ _funs.stringof);
        }

        // Specialization for packed tensors (tensors composed of tensors).
        static if (is(Cursor : Slice!(NI, CursorI), size_t NI, CursorI))
        {
            alias Ptr = Pack!(NI - 1, CursorI);
            alias M = Map!(Ptr, _fun);
            alias R = Slice!(N, M);
            return R(tensor._lengths[0 .. N], tensor._strides[0 .. N],
                M(Ptr(tensor._lengths[N .. $], tensor._strides[N .. $], tensor._cursor)));
        }
        else
        {
            alias M = Map!(SlicePtr!Cursor, _fun);
            alias R = Slice!(N, M);
            return R(tensor._lengths, tensor._strides, M(tensor._cursor));
        }
    }
}

///
pure nothrow unittest
{
    import mir.ndslice.selection : iota;

    auto s = iota(2, 3).map!(a => a * 3);
    assert(s == [[ 0,  3,  6],
                 [ 9, 12, 15]]);
}

pure nothrow unittest
{
    import mir.ndslice.selection : iota;

    assert(iota(2, 3).slice.map!"a * 2" == [[0, 2, 4], [6, 8, 10]]);
}

/// Packed tensors.
pure nothrow unittest
{
    import mir.ndslice.selection : iota, windows;

    //  iota        windows     map  sums ( reduce!"a + b" )
    //                --------------
    //  -------      |  ---    ---  |      ------
    // | 0 1 2 |  => || 0 1 || 1 2 ||  => | 8 12 |
    // | 3 4 5 |     || 3 4 || 4 5 ||      ------
    //  -------      |  ---    ---  |
    //                --------------
    auto s = iota(2, 3)
        .windows(2, 2)
        .map!((a) {
            size_t s;
            foreach (r; a)
                foreach (e; r)
                    s += e;
            return s;
            });

    assert(s == [[8, 12]]);
}

pure nothrow unittest
{
    import mir.ndslice.selection : iota, windows;

    auto s = iota(2, 3)
        .slice
        .windows(2, 2)
        .map!((a) {
            size_t s;
            foreach (r; a)
                foreach (e; r)
                    s += e;
            return s;
            });

    assert(s == [[8, 12]]);
}

/// Zipped tensors
pure nothrow unittest
{
    import mir.ndslice.slice : assumeSameStructure;
    import mir.ndslice.selection : iota;

    // 0 1 2
    // 3 4 5
    auto sl1 = iota(2, 3);
    // 1 2 3
    // 4 5 6
    auto sl2 = iota([2, 3], 1);

    // tensors must have the same strides
    assert(sl1.structure == sl2.structure);

    auto zip = assumeSameStructure!("a", "b")(sl1, sl2);

    auto lazySum = zip.map!(z => z.a + z.b);

    assert(lazySum == [[ 1,  3,  5],
                       [ 7,  9, 11]]);
}

/++
Multiple functions can be passed to `map`.
In that case, the element type of `map` is a tuple containing
one element for each function.
+/
pure nothrow unittest
{
    import mir.ndslice.selection : iota;

    auto s = iota(2, 3).map!("a + a", "a * a");

    auto sums     = [[0, 2, 4], [6,  8, 10]];
    auto products = [[0, 1, 4], [9, 16, 25]];

    foreach (i; 0..s.length!0)
    foreach (j; 0..s.length!1)
    {
        auto values = s[i, j];
        assert(values[0] == sums[i][j]);
        assert(values[1] == products[i][j]);
    }
}

/++
You may alias `map` with some function(s) to a symbol and use it separately:
+/
pure nothrow unittest
{
    import std.conv : to;
    import mir.ndslice.selection : iota;

    alias stringize = map!(to!string);
    assert(stringize(iota(2, 3)) == [["0", "1", "2"], ["3", "4", "5"]]);
}<|MERGE_RESOLUTION|>--- conflicted
+++ resolved
@@ -1081,8 +1081,6 @@
     assert(pElements[$-1][$-1] == iota([7], 2513));
 }
 
-<<<<<<< HEAD
-=======
 Slice!(SliceKind.continuous, 1 ~ packs[1 .. $], Cursor) 
     flattened
     (size_t[] packs, Cursor)
@@ -1103,154 +1101,6 @@
     }
 }
 
-struct FlattenedCursor(SliceKind kind, size_t[] packs, Cursor)
-    if (packs[0] > 1 && (kind == SliceKind.universal || kind == SliceKind.canonical))
-{
-    ///
-    Slice!(kind, packs, Cursor) _slice;
-    ///
-    ptrdiff_t[packs[0]] _indexes;
-
-
-    private sizediff_t getShift(size_t n)
-    {
-        sizediff_t _shift;
-        n += _indexes[$ - 1];
-        with (_slice) foreach_reverse (i; Iota!(1, packs[0]))
-        {
-            immutable v = n / _lengths[i];
-            n %= _lengths[i];
-            static if (i == _slice.S)
-                _shift += (n - _indexes[i]);
-            else
-                _shift += (n - _indexes[i]) * _strides[i];
-            n = _indexes[i - 1] + v;
-        }
-        debug (ndslice) assert(n < _slice._lengths[0]);
-        with (_slice)
-            _shift += (n - _indexes[0]) * _strides[0];
-        return _shift;
-    }
-
-    ///
-    auto ref opIndex(size_t index)
-    {
-        static if (packs.length == 1)
-        {
-            return _slice._cursor[getShift(index)];
-        }
-        else with (_slice)
-        {
-            alias M = DeepElemType.N;
-            return DeepElemType(_lengths[$ - M .. $], _strides[$ - M .. $], _cursor + getShift(index));
-        }
-    }
-
-    //static if (PureN == 1 && isMutable!DeepElemType && !hasAccessByRef)
-    /////
-    //auto opIndexAssign(E)(E elem, size_t index)
-    //{
-    //    static if (N == PureN)
-    //    {
-    //        return _slice._cursor[getShift(index)] = elem;
-    //    }
-    //    else
-    //    {
-    //        static assert(0,
-    //            "ByElement.opIndexAssign is not implemented for packed slices."
-    //            ~ "Use additional empty slicing `elemsOfSlice[index][] = value`"
-    //            ~ tailErrorMessage());
-    //    }
-    //}
-
-    ///
-    FlattenedCursor opBinary(string op)(size_t index) const
-    {
-        pragma(inline, true);
-        FlattenedCursor ret = this;
-        mixin(`ret ` ~ op ~ `= index;`);
-        return ret;
-    }
-
-    ///
-    auto ref opUnary(string op : "*")()
-    {
-        static if (packs.length == 1)
-        {
-            return *_slice._cursor;
-        }
-        else with (_slice)
-        {
-            alias M = DeepElemType.N;
-            return DeepElemType(_lengths[$ - M .. $], _strides[$ - M .. $], _cursor);
-        }
-    }
-
-    void opUnary(string op)()
-        if (op == "--" || op == "++")
-    {
-        with(_slice) foreach_reverse (i; Iota!(packs[0]))
-        {
-            static if (i == _slice.S)
-                mixin(op ~ `_cursor;`);
-            else
-                mixin(`_cursor ` ~ op[0] ~ `= _strides[i];`);
-            mixin (op ~ `_indexes[i];`);
-            static if (op == "++")
-            {
-                if (_indexes[i] < _lengths[i])
-                    return;
-                //debug (ndslice) assert(_indexes[i] == _lengths[i]);
-                static if (i == _slice.S)
-                    _cursor -= _lengths[i];
-                else
-                    _cursor -= _lengths[i] * _strides[i];
-                _indexes[i] = 0;
-            }
-            else
-            {
-                if (_indexes[i] >= 0)
-                    return;
-                static if (i == _slice.S)
-                    _cursor += _lengths[i];
-                else
-                    _cursor += _lengths[i] * _strides[i];
-                _indexes[i] = _lengths[i] - 1;
-            }
-        }
-    }
-
-    void opOpAssign(string op : "+")(size_t n)
-    {
-        sizediff_t _shift;
-        n += _indexes[$ - 1];
-        with (_slice) foreach_reverse (i; Iota!(1, packs[0]))
-        {
-            immutable v = n / _lengths[i];
-            n %= _lengths[i];
-            static if (i == _slice.S)
-                _shift += (n - _indexes[i]);
-            else
-                _shift += (n - _indexes[i]) * _strides[i];
-            _indexes[i] = n;
-            n = _indexes[i - 1] + v;
-        }
-        assert(n <= _slice._lengths[0]);
-        with (_slice)
-        {
-            _shift += (n - _indexes[0]) * _strides[0];
-            _indexes[0] = n;
-        }
-        _slice._cursor += _shift;
-    }
-
-    void opOpAssign(string op : "-")(size_t n)
-    {
-        this += this.elementsCount - n;
-    }
-}
-
->>>>>>> 30e01e2e
 /++
 Returns a random access range of all elements of a slice.
 The order of elements is preserved.
